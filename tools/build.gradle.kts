/*
 * Copyright (C) 2024 Hedera Hashgraph, LLC
<<<<<<< HEAD
=======
 *
 * Licensed under the Apache License, Version 2.0 (the "License");
 * you may not use this file except in compliance with the License.
 * You may obtain a copy of the License at
 *
 *      http://www.apache.org/licenses/LICENSE-2.0
 *
 * Unless required by applicable law or agreed to in writing, software
 * distributed under the License is distributed on an "AS IS" BASIS,
 * WITHOUT WARRANTIES OR CONDITIONS OF ANY KIND, either express or implied.
 * See the License for the specific language governing permissions and
 * limitations under the License.
 */

import com.github.jengelman.gradle.plugins.shadow.internal.DefaultDependencyFilter
import com.github.jengelman.gradle.plugins.shadow.tasks.ShadowJar
import org.gradlex.javamodule.dependencies.tasks.ModuleDirectivesScopeCheck

/*
 * Copyright (C) 2022-2024 Hedera Hashgraph, LLC
>>>>>>> b413fb81
 *
 * Licensed under the Apache License, Version 2.0 (the "License");
 * you may not use this file except in compliance with the License.
 * You may obtain a copy of the License at
 *
 *      http://www.apache.org/licenses/LICENSE-2.0
 *
 * Unless required by applicable law or agreed to in writing, software
 * distributed under the License is distributed on an "AS IS" BASIS,
 * WITHOUT WARRANTIES OR CONDITIONS OF ANY KIND, either express or implied.
 * See the License for the specific language governing permissions and
 * limitations under the License.
 */

plugins {
    id("application")
<<<<<<< HEAD
    id("org.hiero.gradle.module.library")
=======
    id("com.hedera.block.tools")
    id("com.gradleup.shadow") version "8.3.5"
>>>>>>> b413fb81
}

description = "Hedera Block Stream Tools"

application { mainClass = "com.hedera.block.tools.BlockStreamTool" }

// Generate Manifest with Main-Class and Implementation-Title
tasks.withType<Jar>().configureEach {
    manifest {
        attributes(
            "Main-Class" to application.mainClass.get(),
            "Implementation-Title" to project.name,
            "Implementation-Version" to project.version
        )
    }
}

// Allow non-module Jar
extraJavaModuleInfo {
    failOnMissingModuleInfo = false
    failOnAutomaticModules = false
}

// Disable module directives scope check as we are not using modules
tasks.withType<ModuleDirectivesScopeCheck>().configureEach { enabled = false }

mainModuleInfo {
    runtimeOnly("com.swirlds.config.impl")
    runtimeOnly("org.apache.logging.log4j.slf4j2.impl")
    runtimeOnly("io.grpc.netty")
}

testModuleInfo { requiresStatic("com.github.spotbugs.annotations") }

dependencies {
    implementation(platform("com.google.cloud:libraries-bom:26.49.0"))
    implementation("com.google.cloud:google-cloud-storage")
    implementation("com.github.luben:zstd-jni:1.5.6-6")
    implementation("info.picocli:picocli:4.7.6")
    // depend on peer streams gradle module to get access to protobuf generated classes
    implementation(project(":stream"))
}

tasks.withType<ShadowJar>().configureEach {
    group = "shadow"

    // There is an issue in the shadow plugin that it automatically accesses the
    // files in 'runtimeClasspath' while Gradle is building the task graph.
    // See: https://github.com/GradleUp/shadow/issues/882
    dependencyFilter = NoResolveDependencyFilter()
}

// Disable dependency resolution as it conflicts with shadow plugin
class NoResolveDependencyFilter : DefaultDependencyFilter(project) {
    override fun resolve(configuration: FileCollection): FileCollection {
        return configuration
    }
}<|MERGE_RESOLUTION|>--- conflicted
+++ resolved
@@ -1,7 +1,5 @@
 /*
  * Copyright (C) 2024 Hedera Hashgraph, LLC
-<<<<<<< HEAD
-=======
  *
  * Licensed under the Apache License, Version 2.0 (the "License");
  * you may not use this file except in compliance with the License.
@@ -21,8 +19,7 @@
 import org.gradlex.javamodule.dependencies.tasks.ModuleDirectivesScopeCheck
 
 /*
- * Copyright (C) 2022-2024 Hedera Hashgraph, LLC
->>>>>>> b413fb81
+ * Copyright (C) 2024 Hedera Hashgraph, LLC
  *
  * Licensed under the Apache License, Version 2.0 (the "License");
  * you may not use this file except in compliance with the License.
@@ -39,12 +36,8 @@
 
 plugins {
     id("application")
-<<<<<<< HEAD
     id("org.hiero.gradle.module.library")
-=======
-    id("com.hedera.block.tools")
     id("com.gradleup.shadow") version "8.3.5"
->>>>>>> b413fb81
 }
 
 description = "Hedera Block Stream Tools"
