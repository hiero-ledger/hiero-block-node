// SPDX-License-Identifier: Apache-2.0
package org.hiero.block.node.blocks.files.historic;

import static java.lang.System.Logger.Level.ERROR;
import static java.lang.System.Logger.Level.INFO;
import static java.lang.System.Logger.Level.WARNING;
import static org.hiero.block.node.base.BlockFile.blockNumberFromFile;
import static org.hiero.block.node.blocks.files.historic.BlockPath.computeBlockPath;
import static org.hiero.block.node.blocks.files.historic.BlockPath.computeExistingBlockPath;

import com.hedera.pbj.runtime.io.buffer.Bytes;
import edu.umd.cs.findbugs.annotations.NonNull;
import java.io.BufferedOutputStream;
import java.io.IOException;
import java.io.UncheckedIOException;
import java.nio.file.FileSystem;
import java.nio.file.FileSystems;
import java.nio.file.Files;
import java.nio.file.Path;
import java.nio.file.StandardCopyOption;
import java.nio.file.StandardOpenOption;
import java.util.Comparator;
import java.util.List;
import java.util.Objects;
import java.util.Optional;
import java.util.stream.Stream;
import java.util.zip.CRC32;
import java.util.zip.Deflater;
import java.util.zip.ZipEntry;
import java.util.zip.ZipException;
import java.util.zip.ZipOutputStream;
import org.hiero.block.node.base.BlockFile;
import org.hiero.block.node.spi.BlockNodeContext;
import org.hiero.block.node.spi.historicalblocks.BlockAccessor;
import org.hiero.block.node.spi.historicalblocks.BlockAccessor.Format;

/**
 * The ZipBlockArchive class provides methods for creating and managing zip files containing blocks.
 * It allows for writing new zip files and accessing individual blocks within the zip files.
 */
class ZipBlockArchive {
    /** The logger for this class. */
    private final System.Logger LOGGER = System.getLogger(getClass().getName());
    /** The block node context. */
    private final BlockNodeContext context;
    /** The configuration for the historic files. */
    private final FilesHistoricConfig config;
    /** The format for the blocks. */
    private final Format format;

    /**
     * Constructor for ZipBlockArchive.
     *
     * @param filesHistoricConfig Configuration to be used internally
     */
    ZipBlockArchive(@NonNull final BlockNodeContext context, @NonNull final FilesHistoricConfig filesHistoricConfig) {
        this.context = Objects.requireNonNull(context);
        this.config = Objects.requireNonNull(filesHistoricConfig);
        format = switch (this.config.compression()) {
            case ZSTD -> Format.ZSTD_PROTOBUF;
            case NONE -> Format.PROTOBUF;
        };
    }

    /**
     * Write a new zip file containing the input batch of blocks.
     *
     * @return The size of the zip file created
     * @throws IOException If an error occurs writing the block
     */
    long writeNewZipFile(List<BlockAccessor> batch) throws IOException {
        // compute zip path
        final BlockPath firstBlockPath =
                computeBlockPath(config, batch.getFirst().blockNumber());
        // create directories
        Files.createDirectories(firstBlockPath.dirPath());
        // create zip file
        final Path zipFilePath = firstBlockPath.zipFilePath();
        try (final ZipOutputStream zipOutputStream = new ZipOutputStream(new BufferedOutputStream(
                Files.newOutputStream(zipFilePath, StandardOpenOption.CREATE, StandardOpenOption.WRITE),
                1024 * 1204))) {
            // don't compress the zip file as files are already compressed
            zipOutputStream.setMethod(ZipOutputStream.STORED);
            zipOutputStream.setLevel(Deflater.NO_COMPRESSION);
            for (final BlockAccessor blockAccessor : batch) {
                // compute block filename
                final String blockFileName = BlockFile.blockFileName(blockAccessor.blockNumber(), config.compression());
                // get the bytes to write, we have to do this as we need to know the size
                // it is here possible that the accessor will no longer be able to access the block
                // because it is possible that the block has been deleted or has been moved
                final Bytes bytes = blockAccessor.blockBytes(format);
                // calculate CRC-32 checksum
                final CRC32 crc = new CRC32();
                crc.update(bytes.toByteArray());
                // create zip entry
                final ZipEntry zipEntry = new ZipEntry(blockFileName);
                zipEntry.setSize(bytes.length());
                zipEntry.setCompressedSize(bytes.length());
                zipEntry.setCrc(crc.getValue());
                zipOutputStream.putNextEntry(zipEntry);
                // write compressed block content
                bytes.writeTo(zipOutputStream);
                // close zip entry
                zipOutputStream.closeEntry();
            }
        } catch (final UncheckedIOException e) {
            // adding this because we are potentially throwing an unchecked
            // io exception, if that is the case, we want to throw the cause
            // which is expected, but if that is not the case, that may indicate
            // we have an issue that we should look at
            throw e.getCause();
        }
        // if we have reached here, this means that the zip file was created
        // successfully
        // return the size of the zip file created
        return Files.size(zipFilePath);
    }

    /**
     * Get a block accessor for a block number
     *
     * @param blockNumber The block number
     * @return The block accessor for the block number
     */
    BlockAccessor blockAccessor(long blockNumber) {
        try {
            // get existing block path or null if we cannot find it
            final BlockPath blockPath = computeExistingBlockPath(config, blockNumber);
            return blockPath == null ? null : new ZipBlockAccessor(blockPath);
        } catch (final IOException e) {
            throw new UncheckedIOException(e);
        }
    }

    /**
     * Finds the minimum block number in a directory structure of zip files.
     *
     * @return the minimum block number, or -1 if no block files are found
     */
    long minStoredBlockNumber() {
        // find the lowest block number first
        Path lowestPath = config.rootPath();
        while (lowestPath != null) {
            // get the first directory in the path
            try (var childFilesStream = Files.list(lowestPath)) {
                List<Path> childFiles = childFilesStream.toList();
                // check if we are a directory of directories
                final Optional<Path> min = childFiles.stream()
<<<<<<< HEAD
                        .filter(Files::isDirectory)
                        .filter(path -> !path.equals(config.stagingPath()))
=======
                        .filter(this::isNumericDirectory)
>>>>>>> 45caaff4
                        .min(Comparator.comparingLong(
                                path -> Long.parseLong(path.getFileName().toString())));
                if (min.isPresent()) {
                    lowestPath = min.get();
                } else {
                    // we are at the deepest directory, check for block files
                    final Optional<Path> zipFilePath = childFiles.stream()
                            .filter(Files::isRegularFile)
                            .filter(path -> path.getFileName().toString().endsWith(".zip"))
                            .min(Comparator.comparingLong(filePath -> {
                                String fileName = filePath.getFileName().toString();
                                return Long.parseLong(fileName.substring(0, fileName.indexOf('s')));
                            }));
                    if (zipFilePath.isPresent()) {
                        final Path candidateZip = zipFilePath.get();
                        try (final FileSystem zipFs = FileSystems.newFileSystem(candidateZip);
                                final Stream<Path> entries = Files.list(zipFs.getPath("/"))) {
                            return entries.mapToLong(entry -> blockNumberFromFile(entry.getFileName()))
                                    .min()
                                    .orElse(-1);
                        } catch (final ZipException zipException) {
                            if (handleCorruptedZipFile(candidateZip, zipException)) {
                                continue;
                            }
                            return -1;
                        }
                    } else {
                        // no zip files found in min directory
                        return -1;
                    }
                }
            } catch (final Exception e) {
                LOGGER.log(ERROR, "Error reading directory: " + lowestPath, e);

                final String shutdownMessage = "Error reading directory %s because %s.".formatted(lowestPath, e);

                context.serverHealth().shutdown(ZipBlockArchive.class.getName(), shutdownMessage);
                lowestPath = null;
            }
        }
        return -1;
    }

    /**
     * Finds the maximum block number in a directory structure of zip files.
     *
     * @return the maximum block number, or -1 if no block files are found
     */
    long maxStoredBlockNumber() {
        // find the highest block number
        Path highestPath = config.rootPath();
        while (highestPath != null) {
            // get the first directory in the path
            try (var childFilesStream = Files.list(highestPath)) {
                List<Path> childFiles = childFilesStream.toList();
                // check if we are a directory of directories
                final Optional<Path> max = childFiles.stream()
<<<<<<< HEAD
                        .filter(Files::isDirectory)
                        .filter(path -> !path.equals(config.stagingPath()))
=======
                        .filter(this::isNumericDirectory)
>>>>>>> 45caaff4
                        .max(Comparator.comparingLong(
                                path -> Long.parseLong(path.getFileName().toString())));
                if (max.isPresent()) {
                    highestPath = max.get();
                } else {
                    // we are at the deepest directory, check for block files
                    final Optional<Path> zipFilePath = childFiles.stream()
                            .filter(Files::isRegularFile)
                            .filter(path -> path.getFileName().toString().endsWith(".zip"))
                            .max(Comparator.comparingLong(filePath -> {
                                String fileName = filePath.getFileName().toString();
                                return Long.parseLong(fileName.substring(0, fileName.indexOf('s')));
                            }));
                    if (zipFilePath.isPresent()) {
                        final Path candidateZip = zipFilePath.get();
                        try (final FileSystem zipFs = FileSystems.newFileSystem(candidateZip);
                                final Stream<Path> entries = Files.list(zipFs.getPath("/"))) {
                            return entries.mapToLong(entry -> blockNumberFromFile(entry.getFileName()))
                                    .max()
                                    .orElse(-1);
                        } catch (final ZipException zipException) {
                            if (handleCorruptedZipFile(candidateZip, zipException)) {
                                continue;
                            }
                            return -1;
                        }
                    } else {
                        // no zip files found in max directory
                        return -1;
                    }
                }
            } catch (final Exception e) {
                LOGGER.log(ERROR, "Error reading directory: %s".formatted(highestPath), e);
                final String shutdownMessage =
                        "Error reading directory: %s because %s".formatted(highestPath, e.getMessage());
                context.serverHealth().shutdown(ZipBlockArchive.class.getName(), shutdownMessage);
                highestPath = null;
            }
        }
        return -1;
    }

    /**
     * Attempt to quarantine a corrupted zip file and decide whether processing can continue.
     *
     * @param corruptedZip the path to the corrupted zip file
     * @param cause the {@link ZipException} that was thrown when attempting to read the file
     * @return {@code true} if the file was successfully moved out of the active path, {@code false} otherwise
     */
    private boolean handleCorruptedZipFile(final Path corruptedZip, final ZipException cause) {
        final String warningMessage =
                "Detected corrupted zip file: %s, attempting self-healing move".formatted(corruptedZip);
        LOGGER.log(WARNING, warningMessage, cause);
        try {
            final Path relativeZipPath = config.rootPath().relativize(corruptedZip);
            final Path quarantinedZip = config.rootPath().resolve("corrupted").resolve(relativeZipPath);
            Files.createDirectories(quarantinedZip.getParent());
            Files.move(corruptedZip, quarantinedZip, StandardCopyOption.REPLACE_EXISTING);
            LOGGER.log(INFO, "Moved corrupted zip file to quarantine: {0} -> {1}", corruptedZip, quarantinedZip);
            return true;
        } catch (final IOException deletionException) {
            LOGGER.log(ERROR, "Failed to move corrupted zip file: %s".formatted(corruptedZip), deletionException);
            String shutdownMessage =
                    "Unable to move corrupted zip file: %s because %s".formatted(corruptedZip, deletionException);
            context.serverHealth().shutdown(ZipBlockArchive.class.getName(), shutdownMessage);
            return false;
        }
    }

    /**
     * Checks whether the provided path represents a directory that follows the numeric naming scheme used for block
     * hierarchies.
     *
     * @param candidate the path to inspect
     * @return {@code true} if the directory name is purely numeric, {@code false} otherwise
     */
    private boolean isNumericDirectory(final Path candidate) {
        if (!Files.isDirectory(candidate)) {
            return false;
        }
        final String name = candidate.getFileName().toString();
        return !name.isEmpty() && name.chars().allMatch(Character::isDigit);
    }

    /**
     * Calculates the total size of all stored zip files in the archive.
     * <p>
     * WARNING: This method walks through the directory structure starting from
     * the root path and sums the sizes of all zip files found. this might become
     * expensive if there are many zip large files, as will become overtime.
     * This method should only be used at startup, and eventually should be
     * replaced by a more efficient way to track the size of the zip files.
     *
     * @return The total bytes stored in all zip files
     */
    long calculateTotalStoredBytes() {
        // todo(1249), optimizations or even making it non-blocking are needed here.
        try (Stream<Path> pathStream = Files.walk(config.rootPath())) {
            return pathStream
                    .filter(Files::isRegularFile)
                    .filter(path -> path.getFileName().toString().endsWith(".zip"))
                    .mapToLong(file -> {
                        try {
                            return Files.size(file);
                        } catch (IOException e) {
                            LOGGER.log(WARNING, "Failed to get size of file: " + file, e);
                            return 0;
                        }
                    })
                    .sum();
        } catch (IOException e) {
            LOGGER.log(ERROR, "Error walking directory structure to calculate total bytes stored", e);
            return 0;
        }
    }
}<|MERGE_RESOLUTION|>--- conflicted
+++ resolved
@@ -146,12 +146,7 @@
                 List<Path> childFiles = childFilesStream.toList();
                 // check if we are a directory of directories
                 final Optional<Path> min = childFiles.stream()
-<<<<<<< HEAD
-                        .filter(Files::isDirectory)
-                        .filter(path -> !path.equals(config.stagingPath()))
-=======
                         .filter(this::isNumericDirectory)
->>>>>>> 45caaff4
                         .min(Comparator.comparingLong(
                                 path -> Long.parseLong(path.getFileName().toString())));
                 if (min.isPresent()) {
@@ -209,12 +204,7 @@
                 List<Path> childFiles = childFilesStream.toList();
                 // check if we are a directory of directories
                 final Optional<Path> max = childFiles.stream()
-<<<<<<< HEAD
-                        .filter(Files::isDirectory)
-                        .filter(path -> !path.equals(config.stagingPath()))
-=======
                         .filter(this::isNumericDirectory)
->>>>>>> 45caaff4
                         .max(Comparator.comparingLong(
                                 path -> Long.parseLong(path.getFileName().toString())));
                 if (max.isPresent()) {
