// SPDX-License-Identifier: Apache-2.0
module org.hiero.block.protobuf {
    exports com.hedera.hapi.block.stream;
    exports com.hedera.hapi.block.stream.input;
    exports com.hedera.hapi.block.stream.output;
    exports com.hedera.hapi.platform.event;
    exports com.hedera.hapi.node.base;
    exports com.hedera.hapi.node.base.codec;
    exports com.hedera.hapi.node.base.schema;
    exports com.hedera.hapi.node.consensus;
    exports com.hedera.hapi.node.consensus.codec;
    exports com.hedera.hapi.node.consensus.schema;
    exports com.hedera.hapi.node.contract;
    exports com.hedera.hapi.node.contract.codec;
    exports com.hedera.hapi.node.contract.schema;
    exports com.hedera.hapi.node.file;
    exports com.hedera.hapi.node.file.codec;
    exports com.hedera.hapi.node.file.schema;
    exports com.hedera.hapi.node.freeze;
    exports com.hedera.hapi.node.freeze.codec;
    exports com.hedera.hapi.node.freeze.schema;
    exports com.hedera.hapi.node.network;
    exports com.hedera.hapi.node.network.codec;
    exports com.hedera.hapi.node.network.schema;
    exports com.hedera.hapi.node.scheduled;
    exports com.hedera.hapi.node.scheduled.codec;
    exports com.hedera.hapi.node.scheduled.schema;
    exports com.hedera.hapi.node.token;
    exports com.hedera.hapi.node.token.codec;
    exports com.hedera.hapi.node.token.schema;
    exports com.hedera.hapi.node.transaction;
    exports com.hedera.hapi.node.transaction.codec;
    exports com.hedera.hapi.node.transaction.schema;
    exports com.hedera.hapi.node.util;
    exports com.hedera.hapi.node.util.codec;
    exports com.hedera.hapi.node.util.schema;
    exports com.hedera.hapi.streams;
    exports com.hedera.hapi.streams.codec;
    exports com.hedera.hapi.streams.schema;
    exports com.hedera.hapi.node.addressbook;
    exports com.hedera.hapi.node.state.addressbook.codec;
    exports com.hedera.hapi.node.state.addressbook;
    exports com.hedera.hapi.node.state.consensus.codec;
    exports com.hedera.hapi.node.state.consensus;
    exports com.hedera.hapi.node.state.token;
    exports com.hedera.hapi.node.state.common;
    exports com.hedera.hapi.node.state.contract;
    exports com.hedera.hapi.node.state.file;
    exports com.hedera.hapi.node.state.recordcache;
    exports com.hedera.hapi.node.state.recordcache.codec;
    exports com.hedera.hapi.node.state.blockrecords;
    exports com.hedera.hapi.node.state.blockrecords.codec;
    exports com.hedera.hapi.node.state.blockrecords.schema;
    exports com.hedera.hapi.node.state.blockstream;
    exports com.hedera.hapi.node.state.schedule;
    exports com.hedera.hapi.node.state.primitives;
    exports com.hedera.hapi.node.state.throttles;
    exports com.hedera.hapi.node.state.congestion;
    exports com.hedera.hapi.platform.state;
    exports com.hedera.hapi.node.state.roster;
    exports com.hedera.hapi.block.stream.schema;
    exports org.hiero.block.api;
    exports org.hiero.block.internal;

    // only export protoc to simulator & suites till they are ported to PBJ
    exports com.hedera.hapi.platform.state.legacy to
            com.google.protobuf;
    exports org.hiero.block.api.protoc to
            org.hiero.block.simulator,
            org.hiero.block.node.suites;
    exports org.hiero.block.internal.protoc to
            org.hiero.block.simulator;
    exports com.hedera.services.stream.proto to
            org.hiero.block.simulator;
    exports com.hederahashgraph.api.proto.java to
            org.hiero.block.simulator;
    exports com.hederahashgraph.service.proto.java to
            org.hiero.block.simulator;
    exports com.hedera.hapi.block.stream.protoc to
            org.hiero.block.simulator,
            org.hiero.block.node.suites;
    exports com.hedera.hapi.block.stream.input.protoc to
            org.hiero.block.simulator,
            org.hiero.block.node.suites;
    exports com.hedera.hapi.block.stream.output.protoc to
            org.hiero.block.simulator,
            org.hiero.block.node.suites;
    exports com.hedera.hapi.platform.event.legacy to
            org.hiero.block.simulator;

    requires transitive com.hedera.pbj.runtime;
    requires transitive com.google.common;
    requires transitive com.google.protobuf;
    requires transitive io.grpc.stub;
    requires transitive io.grpc;
    requires io.grpc.protobuf;
    requires org.antlr.antlr4.runtime;
    requires static com.github.spotbugs.annotations;
    requires static java.annotation;

<<<<<<< HEAD
    // This should all go to testModuleInfo {} once protoc is no longer needed in production code
    opens org.hiero.block.api.protoc to
            com.google.protobuf;
    opens com.hedera.hapi.block.stream.protoc to
            com.google.protobuf;
    opens org.hiero.block.internal.protoc to
            com.google.protobuf;
    opens com.hedera.hapi.block.stream.output.protoc to
            com.google.protobuf;
    opens com.hederahashgraph.api.proto.java to
            com.google.protobuf;
    opens com.hedera.hapi.block.stream.input.protoc to
            com.google.protobuf;
    opens com.hedera.hapi.platform.event.legacy to
            com.google.protobuf;
    opens com.hedera.services.stream.proto to
            com.google.protobuf;
    opens com.hedera.hapi.node.state.tss.legacy to
            com.google.protobuf;
    opens com.hedera.hapi.services.auxiliary.hints.legacy to
            com.google.protobuf;
    opens com.hedera.hapi.services.auxiliary.history.legacy to
            com.google.protobuf;
    opens com.hedera.hapi.services.auxiliary.tss.legacy to
=======
    // only open protoc to com.google.protobuf
    opens com.hedera.hapi.platform.state.legacy to
            com.google.protobuf;
    opens org.hiero.block.api.protoc to
            com.google.protobuf;
    opens org.hiero.block.internal.protoc to
            com.google.protobuf;
    opens com.hedera.services.stream.proto to
            com.google.protobuf;
    opens com.hederahashgraph.api.proto.java to
            com.google.protobuf;
    opens com.hederahashgraph.service.proto.java to
            com.google.protobuf;
    opens com.hedera.hapi.block.stream.protoc to
            com.google.protobuf;
    opens com.hedera.hapi.block.stream.input.protoc to
            com.google.protobuf;
    opens com.hedera.hapi.block.stream.output.protoc to
            com.google.protobuf;
    opens com.hedera.hapi.platform.event.legacy to
>>>>>>> d030ef9a
            com.google.protobuf;
}<|MERGE_RESOLUTION|>--- conflicted
+++ resolved
@@ -86,6 +86,7 @@
             org.hiero.block.simulator,
             org.hiero.block.node.suites;
     exports com.hedera.hapi.platform.event.legacy to
+            com.google.protobuf,
             org.hiero.block.simulator;
 
     requires transitive com.hedera.pbj.runtime;
@@ -98,23 +99,20 @@
     requires static com.github.spotbugs.annotations;
     requires static java.annotation;
 
-<<<<<<< HEAD
     // This should all go to testModuleInfo {} once protoc is no longer needed in production code
     opens org.hiero.block.api.protoc to
             com.google.protobuf;
-    opens com.hedera.hapi.block.stream.protoc to
+    opens org.hiero.block.internal.protoc to
             com.google.protobuf;
-    opens org.hiero.block.internal.protoc to
+    opens com.hedera.services.stream.proto to
+            com.google.protobuf;
+    opens com.hedera.hapi.block.stream.input.protoc to
             com.google.protobuf;
     opens com.hedera.hapi.block.stream.output.protoc to
             com.google.protobuf;
-    opens com.hederahashgraph.api.proto.java to
+    opens com.hedera.hapi.block.stream.protoc to
             com.google.protobuf;
-    opens com.hedera.hapi.block.stream.input.protoc to
-            com.google.protobuf;
-    opens com.hedera.hapi.platform.event.legacy to
-            com.google.protobuf;
-    opens com.hedera.services.stream.proto to
+    opens com.hedera.hapi.platform.state.legacy to
             com.google.protobuf;
     opens com.hedera.hapi.node.state.tss.legacy to
             com.google.protobuf;
@@ -123,27 +121,9 @@
     opens com.hedera.hapi.services.auxiliary.history.legacy to
             com.google.protobuf;
     opens com.hedera.hapi.services.auxiliary.tss.legacy to
-=======
-    // only open protoc to com.google.protobuf
-    opens com.hedera.hapi.platform.state.legacy to
-            com.google.protobuf;
-    opens org.hiero.block.api.protoc to
-            com.google.protobuf;
-    opens org.hiero.block.internal.protoc to
-            com.google.protobuf;
-    opens com.hedera.services.stream.proto to
             com.google.protobuf;
     opens com.hederahashgraph.api.proto.java to
             com.google.protobuf;
     opens com.hederahashgraph.service.proto.java to
             com.google.protobuf;
-    opens com.hedera.hapi.block.stream.protoc to
-            com.google.protobuf;
-    opens com.hedera.hapi.block.stream.input.protoc to
-            com.google.protobuf;
-    opens com.hedera.hapi.block.stream.output.protoc to
-            com.google.protobuf;
-    opens com.hedera.hapi.platform.event.legacy to
->>>>>>> d030ef9a
-            com.google.protobuf;
 }