--- conflicted
+++ resolved
@@ -91,19 +91,14 @@
           VERSION=$(cat version.txt)
           echo "VERSION=${VERSION}" >> $GITHUB_ENV
 
-<<<<<<< HEAD
       - name: Extract Source Date Epoch
         id: extract_source_date_epoch
         run: |
           SOURCE_DATE_EPOCH=$(git log -1 --pretty=%ct)
           echo "SOURCE_DATE_EPOCH=${SOURCE_DATE_EPOCH}" >> $GITHUB_ENV
 
-      - name: Build and push image
-        uses: docker/build-push-action@1ca370b3a9802c92e886402e0dd88098a2533b12 # v6.4.1
-=======
       - name: Server - Build and push image
         uses: docker/build-push-action@b32b51a8eda65d6793cd0494a773d4f6bcef32dc # v6.11.0
->>>>>>> 15519f50
         with:
           context: ./server/docker
           file: ./server/docker/Dockerfile
