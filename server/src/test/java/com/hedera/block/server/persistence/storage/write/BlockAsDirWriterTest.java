--- conflicted
+++ resolved
@@ -31,11 +31,8 @@
 import static org.mockito.ArgumentMatchers.same;
 import static org.mockito.Mockito.doCallRealMethod;
 import static org.mockito.Mockito.doThrow;
-<<<<<<< HEAD
 import static org.mockito.Mockito.mock;
 import static org.mockito.Mockito.same;
-=======
->>>>>>> 544d9835
 import static org.mockito.Mockito.spy;
 
 import com.hedera.block.server.config.BlockNodeContext;
@@ -96,15 +93,8 @@
     @Test
     public void testWriterAndReaderHappyPath() throws IOException, ParseException {
 
-<<<<<<< HEAD
-        // Write a block
-        final List<BlockItem> blockItems = generateBlockItems(1);
-
-        final BlockWriter<List<BlockItem>> blockWriter = BlockAsDirWriterBuilder.newBuilder(
+        final BlockWriter<List<BlockItemUnparsed>> blockWriter = BlockAsDirWriterBuilder.newBuilder(
                         blockNodeContext, mock(BlockRemover.class), mock(BlockPathResolver.class))
-=======
-        final BlockWriter<List<BlockItemUnparsed>> blockWriter = BlockAsDirWriterBuilder.newBuilder(blockNodeContext)
->>>>>>> 544d9835
                 .folderPermissions(DEFAULT_TEST_FOLDER_PERMISSIONS)
                 .build();
         for (int i = 0; i < 10; i++) {
@@ -152,16 +142,9 @@
     @Test
     public void testRemoveBlockWritePerms() throws IOException, ParseException {
 
-<<<<<<< HEAD
-        final List<BlockItem> blockItems = generateBlockItems(1);
-
-        final BlockWriter<List<BlockItem>> blockWriter = BlockAsDirWriterBuilder.newBuilder(
+        final BlockWriter<List<BlockItemUnparsed>> blockWriter = BlockAsDirWriterBuilder.newBuilder(
                         blockNodeContext, mock(BlockRemover.class), mock(BlockPathResolver.class))
                 .build();
-=======
-        final BlockWriter<List<BlockItemUnparsed>> blockWriter =
-                BlockAsDirWriterBuilder.newBuilder(blockNodeContext).build();
->>>>>>> 544d9835
 
         // Change the permissions on the block node root directory
         removeRootWritePerms(testConfig);
@@ -206,21 +189,11 @@
     @Test
     public void testUnrecoverableIOExceptionOnWrite() throws IOException, ParseException {
 
-<<<<<<< HEAD
-        final List<BlockItem> blockItems = generateBlockItems(1);
         final BlockRemover blockRemover = new BlockAsDirRemover(mock(BlockPathResolver.class));
-
-        // Use a spy to simulate an IOException when the first block item is written
-        final BlockWriter<List<BlockItem>> blockWriter =
-                spy(BlockAsDirWriterBuilder.newBuilder(blockNodeContext, blockRemover, mock(BlockPathResolver.class))
-=======
-        final BlockRemover blockRemover = new BlockAsDirRemover(Path.of(testConfig.rootPath()));
 
         // Use a spy to simulate an IOException when the first block item is written
         final BlockWriter<List<BlockItemUnparsed>> blockWriter =
-                spy(BlockAsDirWriterBuilder.newBuilder(blockNodeContext)
-                        .blockRemover(blockRemover)
->>>>>>> 544d9835
+                spy(BlockAsDirWriterBuilder.newBuilder(blockNodeContext, blockRemover, mock(BlockPathResolver.class))
                         .build());
         doThrow(IOException.class).when(blockWriter).write(blockItems);
         assertThrows(IOException.class, () -> blockWriter.write(blockItems));
@@ -229,14 +202,9 @@
     @Test
     public void testRemoveRootDirReadPerm() throws IOException, ParseException {
 
-<<<<<<< HEAD
-        final BlockWriter<List<BlockItem>> blockWriter = BlockAsDirWriterBuilder.newBuilder(
+        final BlockWriter<List<BlockItemUnparsed>> blockWriter = BlockAsDirWriterBuilder.newBuilder(
                         blockNodeContext, mock(BlockRemover.class), mock(BlockPathResolver.class))
                 .build();
-=======
-        final BlockWriter<List<BlockItemUnparsed>> blockWriter =
-                BlockAsDirWriterBuilder.newBuilder(blockNodeContext).build();
->>>>>>> 544d9835
 
         // Write the first block item to create the block
         // directory
@@ -273,20 +241,14 @@
 
     @Test
     public void testPartialBlockRemoval() throws IOException, ParseException {
-<<<<<<< HEAD
+        final List<BlockItemUnparsed> blockItems = generateBlockItemsUnparsed(3);
         final BlockRemover blockRemover = new BlockAsDirRemover(mock(BlockPathResolver.class));
-=======
-        final List<BlockItemUnparsed> blockItems = generateBlockItemsUnparsed(3);
-        final BlockRemover blockRemover = new BlockAsDirRemover(Path.of(testConfig.rootPath()));
-
->>>>>>> 544d9835
         // Use a spy of TestBlockAsDirWriter to proxy block items to the real writer
         // for the first 22 block items. Then simulate an IOException on the 23rd block item
         // thrown from a protected write method in the real class. This should trigger the
         // blockRemover instance to remove the partially written block.
         final TestBlockAsDirWriter blockWriter = spy(new TestBlockAsDirWriter(blockRemover, null, blockNodeContext));
 
-        final List<BlockItem> blockItems = generateBlockItems(24);
         for (int i = 0; i < 23; i++) {
             // Prepare the block writer to call the actual write method
             // for 23 block items
@@ -323,20 +285,11 @@
         // Confirm blocks 1 and 2 still exist
         blockOpt = blockReader.read(1);
         assertFalse(blockOpt.isEmpty());
-<<<<<<< HEAD
-        assertEquals(10, blockOpt.get().items().size());
-        assertEquals(1, blockOpt.get().items().get(0).blockHeader().number());
-
-        blockOpt = blockReader.read(2);
-        assertFalse(blockOpt.isEmpty());
-        assertEquals(10, blockOpt.get().items().size());
-        assertEquals(2, blockOpt.get().items().get(0).blockHeader().number());
-=======
         assertEquals(10, blockOpt.get().blockItems().size());
         assertEquals(
                 1,
                 BlockHeader.PROTOBUF
-                        .parse(blockOpt.get().blockItems().getFirst().blockHeader())
+                        .parse(blockOpt.get().blockItems().get(0).blockHeader())
                         .number());
 
         blockOpt = blockReader.read(2);
@@ -345,9 +298,8 @@
         assertEquals(
                 2,
                 BlockHeader.PROTOBUF
-                        .parse(blockOpt.get().blockItems().getFirst().blockHeader())
+                        .parse(blockOpt.get().blockItems().get(0).blockHeader())
                         .number());
->>>>>>> 544d9835
     }
 
     private void removeRootWritePerms(final PersistenceStorageConfig config) throws IOException {
