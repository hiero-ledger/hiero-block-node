--- conflicted
+++ resolved
@@ -415,13 +415,10 @@
         assertTrue(simulator.isRunning());
         return simulatorThread;
     }
-<<<<<<< HEAD
-=======
 
     private static Stream<Arguments> provideDataForErrorResponses() {
         return Stream.of(
                 Arguments.of(Map.of("generator.startBlockNumber", Long.toString(15)), "status: BEHIND"),
                 Arguments.of(Map.of("generator.startBlockNumber", Long.toString(4)), "status: DUPLICATE_BLOCK"));
     }
->>>>>>> 091747ec
 }